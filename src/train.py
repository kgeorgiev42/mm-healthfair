import argparse
import pickle

import lightning as L
import numpy as np
import polars as pl
import toml
import torch
<<<<<<< HEAD
from lightning.pytorch.loggers import WandbLogger
from models import LitLSTM
=======
import torchmetrics
import utils
from lightning.pytorch.loggers import CSVLogger, WandbLogger
from models import LSTM
>>>>>>> 5b450167
from sklearn.model_selection import train_test_split
from torch.utils.data import DataLoader, Dataset


def collate_rugged_timeseries(batch, method="pack_pad"):
    events, static, labels = zip(*batch, strict=False)

    if (method == "pad_only") | (method == "pack_pad"):
        # Function to pad batch-wise due to timeseries of different lengths
        event_lengths = [data[0].shape[0] for data in batch]
        max_events = max(event_lengths)
        n_ftrs = batch[0][0].shape[1]
        events = np.zeros((len(batch), max_events, n_ftrs))
        for i in range(len(batch)):
            j, k = batch[i][0].shape[0], batch[i][0].shape[1]
            events[i] = np.concatenate([batch[i][0], np.zeros((max_events - j, k))])

    elif method == "truncate":
        # Truncate to minimum num of events in batch
        min_events = min([data[0].shape[0] for data in batch])
        events = [event[:min_events] for event in events]

    labels = torch.tensor(labels).unsqueeze(1).to(torch.float32)
    events = torch.tensor(events).to(torch.float32)

    if method == "pack_pad":
        # now use torch.nn.utils.rnn.pack_padded_sequence() to pack according to the length
        events = torch.nn.utils.rnn.pack_padded_sequence(
            events, event_lengths, batch_first=True, enforce_sorted=False
        )

    return events, static, labels


class MIMICData(Dataset):
    def __init__(self, split=None, data_path=None, los_thresh=2) -> None:
        super().__init__()

        with open(data_path, "rb") as f:
            self.data_dict = pickle.load(f)

        self.hadm_id_list = list(self.data_dict.keys())
        self.los_thresh = los_thresh
        self.split = split
        if self.split is not None:
            self.setup_data()
            self.splits = {
                "train": self.train_ids,
                "val": self.val_ids,
                "test": self.test_ids,
            }

    def __len__(self):
        return (
            len(self.splits[self.split])
            if self.split is not None
            else len(self.hadm_id_list)
        )

    def __getitem__(self, idx):
        hadm_id = self.splits[self.split][idx]
        self.dynamic = self.data_dict[hadm_id]["dynamic"]  # polars df
        self.static = self.data_dict[hadm_id]["static"]  # polars df

        self.static = self.static.with_columns(
            label=pl.when(pl.col("los") > self.los_thresh).then(1.0).otherwise(0.0)
        )
        self.label = self.static.select("label").item()
        self.static = self.static.drop(["label", "los"])

        return (self.dynamic.to_numpy(), self.static.to_numpy(), self.label)

    def setup_data(self, test_ratio=0.15, val_ratio=0.2):
        train_ids, test_ids = train_test_split(self.hadm_id_list, test_size=test_ratio)
        train_ids, val_ids = train_test_split(train_ids, test_size=val_ratio)
        self.train_ids = train_ids
        self.val_ids = val_ids
        self.test_ids = test_ids


if __name__ == "__main__":
    parser = argparse.ArgumentParser()
    parser.add_argument(
        "subjects_root_dir",
        type=str,
        help="Path to the subject-level data",
    )
    parser.add_argument(
        "--config",
        "-c",
        type=str,
        default="config.toml",
        help="Path to config toml file containing parameters.",
    )
    parser.add_argument("--cpu", action='store_true', help='Whether to use cpu. Defaults to gpu')
    parser.add_argument("--wandb", action='store_true', help="Whether to use wandb for logging. Defaults to False")
    args = parser.parse_args()

    config = toml.load(args.config)
    device = 'gpu' if not args.cpu else 'cpu' 
    use_wandb = args.wandb

    batch_size = config["data"]["batch_size"]
    n_epochs = config["train"]["epochs"]
    lr = config["train"]["learning_rate"]
    num_workers = config["data"]["num_workers"]
    los_threshold = config["threshold"]
    exp_name = config["train"]["experiment_name"]

    L.seed_everything(0)

    # Create subject-level training and validation

    training_set = MIMICData("train", args.subjects_root_dir, los_thresh=los_threshold)
    training_dataloader = DataLoader(
        training_set,
        batch_size=batch_size,
        num_workers=num_workers,
        collate_fn=collate_rugged_timeseries,
    )

    validation_set = MIMICData("val", args.subjects_root_dir, los_thresh=los_threshold)
    val_dataloader = DataLoader(
        validation_set,
        batch_size=batch_size,
        num_workers=num_workers,
        collate_fn=collate_rugged_timeseries,
    )

    lstm = LitLSTM(input_dim=16, hidden_dim=256, target_size=1, lr=lr)

    # trainer
<<<<<<< HEAD
    logger = WandbLogger(name=exp_name, save_dir="logs", offline=True)
=======
    if use_wandb:
        logger = WandbLogger(log_model=True, save_dir="logs")
    else:
        logger = CSVLogger("logs")

>>>>>>> 5b450167
    trainer = L.Trainer(
        limit_train_batches=100,
        max_epochs=n_epochs,
        log_every_n_steps=10,
        logger=logger,
        accelerator=device,
    )
    trainer.fit(
        model=lstm,
        train_dataloaders=training_dataloader,
        val_dataloaders=val_dataloader,
    )<|MERGE_RESOLUTION|>--- conflicted
+++ resolved
@@ -6,15 +6,8 @@
 import polars as pl
 import toml
 import torch
-<<<<<<< HEAD
-from lightning.pytorch.loggers import WandbLogger
+from lightning.pytorch.loggers import CSVLogger, WandbLogger
 from models import LitLSTM
-=======
-import torchmetrics
-import utils
-from lightning.pytorch.loggers import CSVLogger, WandbLogger
-from models import LSTM
->>>>>>> 5b450167
 from sklearn.model_selection import train_test_split
 from torch.utils.data import DataLoader, Dataset
 
@@ -109,12 +102,18 @@
         default="config.toml",
         help="Path to config toml file containing parameters.",
     )
-    parser.add_argument("--cpu", action='store_true', help='Whether to use cpu. Defaults to gpu')
-    parser.add_argument("--wandb", action='store_true', help="Whether to use wandb for logging. Defaults to False")
+    parser.add_argument(
+        "--cpu", action="store_true", help="Whether to use cpu. Defaults to gpu"
+    )
+    parser.add_argument(
+        "--wandb",
+        action="store_true",
+        help="Whether to use wandb for logging. Defaults to False",
+    )
     args = parser.parse_args()
 
     config = toml.load(args.config)
-    device = 'gpu' if not args.cpu else 'cpu' 
+    device = "gpu" if not args.cpu else "cpu"
     use_wandb = args.wandb
 
     batch_size = config["data"]["batch_size"]
@@ -147,15 +146,11 @@
     lstm = LitLSTM(input_dim=16, hidden_dim=256, target_size=1, lr=lr)
 
     # trainer
-<<<<<<< HEAD
-    logger = WandbLogger(name=exp_name, save_dir="logs", offline=True)
-=======
     if use_wandb:
         logger = WandbLogger(log_model=True, save_dir="logs")
     else:
         logger = CSVLogger("logs")
 
->>>>>>> 5b450167
     trainer = L.Trainer(
         limit_train_batches=100,
         max_epochs=n_epochs,
